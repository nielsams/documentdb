package documentdb

import (
	"bytes"
	"io"
	"net/http"
)

type Clienter interface {
	Read(link string, ret interface{}, opts ...CallOption) (*Response, error)
	Delete(link string, opts ...CallOption) (*Response, error)
	Query(link string, query *Query, ret interface{}, opts ...CallOption) (*Response, error)
	Create(link string, body, ret interface{}, opts ...CallOption) (*Response, error)
	Upsert(link string, body, ret interface{}, opts ...CallOption) (*Response, error)
	Replace(link string, body, ret interface{}, opts ...CallOption) (*Response, error)
	Execute(link string, body, ret interface{}, opts ...CallOption) (*Response, error)
}

type Client struct {
	Url    string
	Config *Config
	http.Client
}

func (c *Client) apply(r *Request, opts []CallOption) (err error) {
	if err = r.DefaultHeaders(c.Config.MasterKey); err != nil {
		return err
	}

	for i := 0; i < len(opts); i++ {
		if err = opts[i](r); err != nil {
			return err
		}
	}
	return nil
}

// Read resource by self link
func (c *Client) Read(link string, ret interface{}, opts ...CallOption) (*Response, error) {
	buf := buffers.Get().(*bytes.Buffer)
	buf.Reset()
	res, err := c.method(http.MethodGet, link, expectStatusCode(http.StatusOK), ret, buf, opts...)

	buffers.Put(buf)

	return res, err
}

// Delete resource by self link
func (c *Client) Delete(link string, opts ...CallOption) (*Response, error) {
	return c.method(http.MethodDelete, link, expectStatusCode(http.StatusNoContent), nil, &bytes.Buffer{}, opts...)
}

// Query resource
func (c *Client) Query(link string, query *Query, ret interface{}, opts ...CallOption) (*Response, error) {
	var (
		err error
		req *http.Request
		buf = buffers.Get().(*bytes.Buffer)
	)
	buf.Reset()
	defer buffers.Put(buf)

	if err = Serialization.EncoderFactory(buf).Encode(query); err != nil {
		return nil, err

	}

	req, err = http.NewRequest(http.MethodPost, c.Url+"/"+link, buf)
	if err != nil {
		return nil, err
	}
	r := ResourceRequest(link, req)

	if err = c.apply(r, opts); err != nil {
		return nil, err
	}

	r.QueryHeaders(buf.Len())

	return c.do(r, expectStatusCode(http.StatusOK), ret)
}

// Create resource
func (c *Client) Create(link string, body, ret interface{}, opts ...CallOption) (*Response, error) {
	data, err := stringify(body)
	if err != nil {
		return nil, err
	}
	buf := bytes.NewBuffer(data)
	return c.method(http.MethodPost, link, expectStatusCode(http.StatusCreated), ret, buf, opts...)
}

// Upsert resource
func (c *Client) Upsert(link string, body, ret interface{}, opts ...CallOption) (*Response, error) {
	opts = append(opts, Upsert())
	data, err := stringify(body)
	if err != nil {
		return nil, err
	}
	buf := bytes.NewBuffer(data)
<<<<<<< HEAD
	return c.method(http.MethodPost, link, expectStatusCodeXX(http.StatusCreated), ret, buf, opts...)
=======
	return c.method(http.MethodPost, link, http.StatusOK, ret, buf, opts...)
>>>>>>> 1a3069a8
}

// Replace resource
func (c *Client) Replace(link string, body, ret interface{}, opts ...CallOption) (*Response, error) {
	data, err := stringify(body)
	if err != nil {
		return nil, err
	}
	buf := bytes.NewBuffer(data)
	return c.method(http.MethodPut, link, expectStatusCode(http.StatusOK), ret, buf, opts...)
}

// Replace resource
// TODO: DRY, move to methods instead of actions(POST, PUT, ...)
func (c *Client) Execute(link string, body, ret interface{}, opts ...CallOption) (*Response, error) {
	data, err := stringify(body)
	if err != nil {
		return nil, err
	}
	buf := bytes.NewBuffer(data)
	return c.method(http.MethodPost, link, expectStatusCode(http.StatusOK), ret, buf, opts...)
}

// Private generic method resource
func (c *Client) method(method string, link string, validator statusCodeValidatorFunc, ret interface{}, body *bytes.Buffer, opts ...CallOption) (*Response, error) {
	req, err := http.NewRequest(method, c.Url+"/"+link, body)
	if err != nil {
		return nil, err
	}

	r := ResourceRequest(link, req)

	if err = c.apply(r, opts); err != nil {
		return nil, err
	}

	return c.do(r, validator, ret)
}

// Private Do function, DRY
func (c *Client) do(r *Request, validator statusCodeValidatorFunc, data interface{}) (*Response, error) {
	resp, err := c.Do(r.Request)
	if err != nil {
		return nil, err
	}
	if !validator(resp.StatusCode) {
		err = &RequestError{}
		readJson(resp.Body, &err)
		return nil, err
	}
	defer resp.Body.Close()
	if data == nil {
		return nil, nil
	}
	return &Response{resp.Header}, readJson(resp.Body, data)
}

// Read json response to given interface(struct, map, ..)
func readJson(reader io.Reader, data interface{}) error {
	return Serialization.DecoderFactory(reader).Decode(&data)
}

// Stringify body data
func stringify(body interface{}) (bt []byte, err error) {
	switch t := body.(type) {
	case string:
		bt = []byte(t)
	case []byte:
		bt = t
	default:
		bt, err = Serialization.Marshal(t)
	}
	return
}<|MERGE_RESOLUTION|>--- conflicted
+++ resolved
@@ -22,7 +22,7 @@
 	http.Client
 }
 
-func (c *Client) apply(r *Request, opts []CallOption) (err error) {
+func (c *Client) apply(r *Request, opts []CallOption) (err error) { 
 	if err = r.DefaultHeaders(c.Config.MasterKey); err != nil {
 		return err
 	}
@@ -99,11 +99,7 @@
 		return nil, err
 	}
 	buf := bytes.NewBuffer(data)
-<<<<<<< HEAD
-	return c.method(http.MethodPost, link, expectStatusCodeXX(http.StatusCreated), ret, buf, opts...)
-=======
-	return c.method(http.MethodPost, link, http.StatusOK, ret, buf, opts...)
->>>>>>> 1a3069a8
+	return c.method(http.MethodPost, link, expectStatusCodeXX(http.StatusOK), ret, buf, opts...)
 }
 
 // Replace resource
